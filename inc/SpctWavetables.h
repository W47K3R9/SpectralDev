--- conflicted
+++ resolved
@@ -148,17 +148,6 @@
 struct BartlettWindow : public WaveTable<T, WT_SIZE>
 {
     BartlettWindow()
-<<<<<<< HEAD
-        : WaveTable<T, WT_SIZE>(
-              [](const T value) -> T
-              {
-                  const size_t one_less_than_wt_size = WT_SIZE - 1;
-                  const T fraction = static_cast<T>(2) / one_less_than_wt_size;
-                  const T inv_fraction = static_cast<T>(1) / fraction;
-                  return fraction * (inv_fraction - std::abs(value - inv_fraction));
-              },
-              FunctionType::WINDOWING)
-=======
         : WaveTable<T, WT_SIZE>([](const T value) -> T
         {
             const size_t one_less_than_wt_size = WT_SIZE - 1;
@@ -167,7 +156,6 @@
             return fraction * (inv_fraction - std::abs(value - inv_fraction));
         },
                                 FunctionType::WINDOWING)
->>>>>>> c28dab3a
     {}
 };
 
